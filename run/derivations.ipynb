--- conflicted
+++ resolved
@@ -27,11 +27,7 @@
   },
   {
    "cell_type": "code",
-<<<<<<< HEAD
-   "execution_count": 1,
-=======
    "execution_count": 5,
->>>>>>> 47315bb2
    "id": "0747eee0-ce0b-4ad2-afed-5936abaeb5f1",
    "metadata": {},
    "outputs": [],
@@ -45,11 +41,7 @@
   },
   {
    "cell_type": "code",
-<<<<<<< HEAD
-   "execution_count": 2,
-=======
    "execution_count": 6,
->>>>>>> 47315bb2
    "id": "d83f9f5a-c7c0-4615-b4bd-6f7d42a96507",
    "metadata": {},
    "outputs": [],
@@ -88,11 +80,7 @@
   },
   {
    "cell_type": "code",
-<<<<<<< HEAD
-   "execution_count": 3,
-=======
    "execution_count": 7,
->>>>>>> 47315bb2
    "id": "dcab3f80-3948-4f0b-805e-450103eeaef0",
    "metadata": {},
    "outputs": [],
@@ -112,11 +100,7 @@
   },
   {
    "cell_type": "code",
-<<<<<<< HEAD
-   "execution_count": 4,
-=======
    "execution_count": 8,
->>>>>>> 47315bb2
    "id": "e525e51e-7750-406c-863d-c03f67a9bd10",
    "metadata": {},
    "outputs": [],
@@ -155,11 +139,7 @@
   },
   {
    "cell_type": "code",
-<<<<<<< HEAD
-   "execution_count": 5,
-=======
    "execution_count": 9,
->>>>>>> 47315bb2
    "id": "5a2e881c-21d5-4fb5-aae2-6d66ed8cad97",
    "metadata": {
     "tags": [
@@ -191,11 +171,7 @@
   },
   {
    "cell_type": "code",
-<<<<<<< HEAD
-   "execution_count": 6,
-=======
    "execution_count": 10,
->>>>>>> 47315bb2
    "id": "4fc81680-a990-405f-aae7-ff393dcf8d9a",
    "metadata": {
     "tags": [
@@ -280,156 +256,6 @@
     "    u[0],\n",
     "    u[1],\n",
     "])\n",
-    "\n",
-    "A, B = linearize(x_dot, x, u)\n",
-    "print('Continuous Time:')\n",
-    "display(Math('A = ' + sym.latex(A) + '\\; B = ' + sym.latex(B)))\n",
-    "\n",
-    "Ad, Bd = discretize(A, B, Δt)\n",
-    "print('Discrete Time:')\n",
-    "display(Math('A_d = ' + sym.latex(Ad)))\n",
-    "display(Math('B_d = \\Delta t ' + sym.latex(Bd/Δt)))\n",
-    "\n",
-    "print('Others:')\n",
-    "Bo = sym.Matrix([[0, 0], [0, 0], [Δt, 0], [0, Δt]])\n",
-    "display(Math('B = \\Delta t' + sym.latex(Bo/Δt)))"
-   ]
-  },
-  {
-   "cell_type": "markdown",
-   "id": "b9d80faa",
-   "metadata": {},
-   "source": [
-    "## Human agent dynamics [2]\n",
-    "A simple human agent can be modelled using the following continuous dynamics:\n",
-    "\n",
-    "$$\\begin{aligned}\n",
-    "x &= \\begin{bmatrix} p_x & p_y & p_z &\\theta  \\end{bmatrix} \\\\\n",
-    "u &= \\begin{bmatrix} v & \\omega \\end{bmatrix}\n",
-    "\\end{aligned}$$\n",
-    "\n",
-    "\n",
-    "$$\\begin{aligned}\n",
-    "\\dot p_{x} &= v\\cos\\theta \\\\\n",
-    "\\dot p_{y} &= v\\sin\\theta \\\\\n",
-    "\\dot p_{z} &= 0\\\\\n",
-    "\\dot \\theta &= \\omega \\\\\n",
-    "\n",
-    "\\end{aligned}$$"
-   ]
-  },
-  {
-   "cell_type": "code",
-   "execution_count": 7,
-   "id": "0ce71664",
-   "metadata": {},
-   "outputs": [
-    {
-     "data": {
-      "text/latex": [
-       "$\\displaystyle x = \\left[\\begin{matrix}p_{x}\\\\p_{y}\\\\p_{z}\\\\\\theta\\end{matrix}\\right]u = \\left[\\begin{matrix}v\\\\\\omega\\end{matrix}\\right]$"
-      ],
-      "text/plain": [
-       "<IPython.core.display.Math object>"
-      ]
-     },
-     "metadata": {},
-     "output_type": "display_data"
-    }
-   ],
-   "source": [
-    "Δt = sym.Symbol('\\Delta t')\n",
-    "p_x, p_y, p_z, v, theta, omega= sym.symbols('p_x p_y p_z v theta omega')\n",
-    "\n",
-    "x = sym.Matrix([p_x, p_y, p_z, theta])\n",
-    "u = sym.Matrix([v, omega])\n",
-    "display(Math('x = ' + sym.latex(x) + 'u = ' + sym.latex(u)))"
-   ]
-  },
-  {
-   "cell_type": "code",
-   "execution_count": 8,
-   "id": "d6e045e4",
-   "metadata": {},
-   "outputs": [
-    {
-     "name": "stdout",
-     "output_type": "stream",
-     "text": [
-      "Continuous Time:\n"
-     ]
-    },
-    {
-     "data": {
-      "text/latex": [
-       "$\\displaystyle A = \\left[\\begin{matrix}0 & 0 & 0 & - v \\sin{\\left(\\theta \\right)}\\\\0 & 0 & 0 & v \\cos{\\left(\\theta \\right)}\\\\0 & 0 & 0 & 0\\\\0 & 0 & 0 & 0\\end{matrix}\\right]\\; B = \\left[\\begin{matrix}\\cos{\\left(\\theta \\right)} & 0\\\\\\sin{\\left(\\theta \\right)} & 0\\\\0 & 0\\\\0 & 1\\end{matrix}\\right]$"
-      ],
-      "text/plain": [
-       "<IPython.core.display.Math object>"
-      ]
-     },
-     "metadata": {},
-     "output_type": "display_data"
-    },
-    {
-     "name": "stdout",
-     "output_type": "stream",
-     "text": [
-      "Discrete Time:\n"
-     ]
-    },
-    {
-     "data": {
-      "text/latex": [
-       "$\\displaystyle A_d = \\left[\\begin{matrix}1 & 0 & 0 & - \\Delta t v \\sin{\\left(\\theta \\right)}\\\\0 & 1 & 0 & \\Delta t v \\cos{\\left(\\theta \\right)}\\\\0 & 0 & 1 & 0\\\\0 & 0 & 0 & 1\\end{matrix}\\right]$"
-      ],
-      "text/plain": [
-       "<IPython.core.display.Math object>"
-      ]
-     },
-     "metadata": {},
-     "output_type": "display_data"
-    },
-    {
-     "data": {
-      "text/latex": [
-       "$\\displaystyle B_d = \\Delta t \\left[\\begin{matrix}\\cos{\\left(\\theta \\right)} & - \\Delta t v \\sin{\\left(\\theta \\right)}\\\\\\sin{\\left(\\theta \\right)} & \\Delta t v \\cos{\\left(\\theta \\right)}\\\\0 & 0\\\\0 & 1\\end{matrix}\\right]$"
-      ],
-      "text/plain": [
-       "<IPython.core.display.Math object>"
-      ]
-     },
-     "metadata": {},
-     "output_type": "display_data"
-    },
-    {
-     "name": "stdout",
-     "output_type": "stream",
-     "text": [
-      "Others:\n"
-     ]
-    },
-    {
-     "data": {
-      "text/latex": [
-       "$\\displaystyle B = \\Delta t\\left[\\begin{matrix}0 & 0\\\\0 & 0\\\\1 & 0\\\\0 & 1\\end{matrix}\\right]$"
-      ],
-      "text/plain": [
-       "<IPython.core.display.Math object>"
-      ]
-     },
-     "metadata": {},
-     "output_type": "display_data"
-    }
-   ],
-   "source": [
-    "x_dot = sym.Matrix([\n",
-    "    u[0]*sym.cos(x[3]),\n",
-    "    u[0]*sym.sin(x[3]),\n",
-    "    0,\n",
-    "    u[1],\n",
-    "])\n",
-    "\n",
     "\n",
     "A, B = linearize(x_dot, x, u)\n",
     "print('Continuous Time:')\n",
@@ -1924,8 +1750,11 @@
   }
  ],
  "metadata": {
+  "interpreter": {
+   "hash": "47ceab531cf69b537fe65a3a7522f5261d58c166c2cbaae4e0fada792d72aa4e"
+  },
   "kernelspec": {
-   "display_name": "Python 3.10.4 ('ICON_lab')",
+   "display_name": "Python 3 (ipykernel)",
    "language": "python",
    "name": "python3"
   },
@@ -1939,16 +1768,7 @@
    "name": "python",
    "nbconvert_exporter": "python",
    "pygments_lexer": "ipython3",
-<<<<<<< HEAD
-   "version": "3.10.4"
-  },
-  "vscode": {
-   "interpreter": {
-    "hash": "47f19a4884d69c1662ba195a765da507abd8104c88696148164f3dd77b63a1cd"
-   }
-=======
    "version": "3.9.7"
->>>>>>> 47315bb2
   }
  },
  "nbformat": 4,

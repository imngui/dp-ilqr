--- conflicted
+++ resolved
@@ -28,16 +28,9 @@
         self.Q = np.eye(self.n)
         self.R = np.eye(self.m)
         self.Qf = np.diag([1, 1, 0])
-<<<<<<< HEAD
-        
-        # self.ref_cost = ReferenceCost(self.xf, self.Q, self.R, self.Qf)
-        self.ref_cost = ReferenceCostDiff(self.xf, self.Q, self.R, self.Qf)
-        # self.ref_cost = NumericalDiffCost(self.xf, self.Q, self.R, self.Qf)
-=======
 
         # self.ref_cost = ReferenceCost(self.xf, self.Q, self.R, self.Qf)
         self.ref_cost = ReferenceCostDiff(self.xf, self.Q, self.R, self.Qf)
->>>>>>> 19868f2d
         
         self.x0 = np.random.randint(0, 10, (self.n,))
         self.u = np.random.randint(0, 10, (self.m,))
@@ -61,9 +54,7 @@
         L_xx_expect = Q_plus_Q_T
         L_uu_expect = R_plus_R_T
         L_ux_expect = np.zeros((self.m, self.n))
-        print(L_xx_expect)
-        #print(L_x_expect)
-        #print(self.x0)
+        
         L_x, L_u, L_xx, L_uu, L_ux = self.ref_cost.quadraticize(self.x0, self.u)
         
         self.assertTrue(np.allclose(L_x, L_x_expect))
